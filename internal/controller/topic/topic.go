--- conflicted
+++ resolved
@@ -18,20 +18,6 @@
 
 import (
 	"context"
-<<<<<<< HEAD
-=======
-
-	"github.com/crossplane-contrib/provider-kafka/internal/clients/kafka"
-
-	"github.com/pkg/errors"
-	"github.com/twmb/franz-go/pkg/kadm"
-	"github.com/twmb/franz-go/pkg/kerr"
-	"k8s.io/apimachinery/pkg/types"
-	"k8s.io/client-go/util/workqueue"
-	ctrl "sigs.k8s.io/controller-runtime"
-	"sigs.k8s.io/controller-runtime/pkg/client"
-	"sigs.k8s.io/controller-runtime/pkg/controller"
->>>>>>> c1982104
 
 	v1 "github.com/crossplane/crossplane-runtime/apis/common/v1"
 	"github.com/crossplane/crossplane-runtime/pkg/event"
@@ -177,47 +163,8 @@
 	if !ok {
 		return managed.ExternalUpdate{}, errors.New(errNotTopic)
 	}
-<<<<<<< HEAD
+
 	return managed.ExternalUpdate{}, topic.Update(ctx, c.kafkaClient, topic.Generate(meta.GetExternalName(cr), &cr.Spec.ForProvider))
-=======
-
-	td, err := c.kafkaClient.ListTopics(ctx, meta.GetExternalName(cr))
-	if err != nil {
-		return managed.ExternalUpdate{}, err
-	}
-
-	p, ok := td[meta.GetExternalName(cr)]
-	if !ok || errors.Is(p.Err, kerr.UnknownTopicOrPartition) {
-		return managed.ExternalUpdate{}, nil
-	}
-	if p.Err != nil {
-		return managed.ExternalUpdate{}, errors.Wrapf(p.Err, "cannot get topic")
-	}
-
-	l := cr.Spec.ForProvider.Partitions - len(p.Partitions)
-
-	if l < 1 {
-		return managed.ExternalUpdate{}, errors.Errorf("cannot decrease partition count from %d to %d", len(p.Partitions), cr.Spec.ForProvider.Partitions)
-	}
-
-	resp, err := c.kafkaClient.UpdatePartitions(ctx, cr.Spec.ForProvider.Partitions, meta.GetExternalName(cr))
-
-	if err != nil {
-		return managed.ExternalUpdate{}, err
-	}
-
-	t, ok := resp[meta.GetExternalName(cr)]
-	if !ok {
-		return managed.ExternalUpdate{}, errors.New("no create partitions response for topic")
-	}
-	if t.Err != nil {
-		return managed.ExternalUpdate{}, errors.Wrap(t.Err, "cannot create partitions")
-	}
-
-	cr.Status.AtProvider.ID = p.ID.String()
-	return managed.ExternalUpdate{}, nil
-
->>>>>>> c1982104
 }
 
 func (c *external) Delete(ctx context.Context, mg resource.Managed) error {
